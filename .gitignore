*.py[cod]

# C extensions
*.so

# Packages
*.egg
*.egg-info
dist
build
eggs
parts
bin
var
sdist
develop-eggs
.installed.cfg
lib
lib64

# Installer logs
pip-log.txt

# Unit test / coverage reports
.coverage
.tox
nosetests.xml

# Translations
*.mo

<<<<<<< HEAD
=======
# PyCharm
>>>>>>> b5a7bc77
.idea
.venv<|MERGE_RESOLUTION|>--- conflicted
+++ resolved
@@ -29,9 +29,6 @@
 # Translations
 *.mo
 
-<<<<<<< HEAD
-=======
 # PyCharm
->>>>>>> b5a7bc77
 .idea
 .venv